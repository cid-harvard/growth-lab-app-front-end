language: node_js
node_js:
<<<<<<< HEAD
- stable
cache:
	directories:
	- node_modules
branches:
	only:
	- develop
	- master
	- backend
=======
  - 11.11.0
>>>>>>> e1bb4c92
script:
	- npm run build
before_install:
	- export SERVER_USER=ubuntu
	- export APP_DIR=/home/ubuntu
	- if [ $TRAVIS_BRANCH == "develop" ] || [ $TRAVIS_BRANCH == "backend" ]; then
			export SERVER_ADDRESS=$STAGING_IP_ADDRESS;
			export ENCRYPTED_DEPLOY_KEY=./deploy_keys/staging.enc;
		fi
	- if [ $TRAVIS_BRANCH == "master" ]; then
			export SERVER_ADDRESS=$PRODUCTION_IP_ADDRESS;
			export ENCRYPTED_DEPLOY_KEY=./deploy_keys/prod_key.enc;
		fi
	# Decrypt deploy key and add to SSH keys
	- openssl aes-256-cbc -K $encrypted_ba9faf39c0a7_key -iv $encrypted_ba9faf39c0a7_iv
			-in $ENCRYPTED_DEPLOY_KEY -out deploy_key -d
	- eval "$(ssh-agent -s)"
	- chmod 600 ./deploy_key
	- echo -e "Host $SERVER_ADDRESS\n\tStrictHostKeyChecking no\n" >> ~/.ssh/config
	- ssh-add ./deploy_key
deploy:
	provider: script
	skip_cleanup: true
	script: bash ./scripts/deploy.sh
after_success:
	- ssh $SERVER_USER@$SERVER_ADDRESS "bash -s" < "sudo systemctl reload nginx"<|MERGE_RESOLUTION|>--- conflicted
+++ resolved
@@ -1,7 +1,6 @@
 language: node_js
 node_js:
-<<<<<<< HEAD
-- stable
+  - 11.11.0
 cache:
 	directories:
 	- node_modules
@@ -10,9 +9,7 @@
 	- develop
 	- master
 	- backend
-=======
-  - 11.11.0
->>>>>>> e1bb4c92
+
 script:
 	- npm run build
 before_install:
