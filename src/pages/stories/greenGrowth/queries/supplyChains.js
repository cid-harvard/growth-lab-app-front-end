--- conflicted
+++ resolved
@@ -1,9 +1,4 @@
-<<<<<<< HEAD
-import { useQuery } from "@apollo/react-hooks";
-=======
-import { gql } from "@apollo/client";
 import { useQuery } from "@apollo/client";
->>>>>>> 1d42d8d5
 import { index } from "d3";
 import { GET_SUPPLY_CHAINS } from "./shared";
 
