--- conflicted
+++ resolved
@@ -136,10 +136,6 @@
   } else if (data !== undefined) {
     const { hubProjectsList, hubKeywordsList } = data;
 
-<<<<<<< HEAD
-
-=======
->>>>>>> 1d42d8d5
     if (activeView === View.grid) {
       contentView = <GridView projects={hubProjectsList} />;
     } else if (activeView === View.list) {
