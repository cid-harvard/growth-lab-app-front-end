--- conflicted
+++ resolved
@@ -123,14 +123,7 @@
 }
 
 export default (props: Props) => {
-<<<<<<< HEAD
-  const {
-    onClose,
-    useTitle,
-  } = props;
-=======
   const { onClose, useTitle } = props;
->>>>>>> 1d42d8d5
   // const getString = useFluent();
   const [copied, setCopied] = useState<boolean>(false);
   const onCopy = () => {
