--- conflicted
+++ resolved
@@ -1,13 +1,3 @@
-<<<<<<< HEAD
-import React from 'react';
-import styled from 'styled-components';
-import { useLocation, useNavigate } from 'react-router';
-import { Link } from 'react-router-dom';
-import { scrollToAnchor } from '../../hooks/useScrollBehavior';
-import {FullWidthHeaderContent} from '../../styling/Grid';
-import HarvardLogo from '../../assets/harvard-logo.png';
-import {secondaryFont} from '../../styling/styleUtils';
-=======
 import React from "react";
 import styled from "styled-components";
 import { useLocation, useNavigate } from "react-router";
@@ -16,7 +6,6 @@
 import { FullWidthHeaderContent } from "../../styling/Grid";
 import HarvardLogo from "../../assets/harvard-logo.png";
 import { secondaryFont } from "../../styling/styleUtils";
->>>>>>> 1d42d8d5
 
 export const navHeight = 3.375; // in rem
 
@@ -190,11 +179,6 @@
 
   // Add Harvard Logo link to top-level nav, link externally to Harvard website
   linkList.push(
-<<<<<<< HEAD
-    <a href='http://www.harvard.edu/' target='_blank'>
-    <HarvardLogoImg src={HarvardLogo} alt='Harvard University' />
-    </a>,
-=======
     <ListItem key="harvard-logo">
       <a
         href="http://www.harvard.edu/"
@@ -204,7 +188,6 @@
         <HarvardLogoImg src={HarvardLogo} alt="Harvard University" />
       </a>
     </ListItem>,
->>>>>>> 1d42d8d5
   );
 
   return (
